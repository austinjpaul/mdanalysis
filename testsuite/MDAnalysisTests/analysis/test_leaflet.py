# -*- Mode: python; tab-width: 4; indent-tabs-mode:nil; coding:utf-8 -*-
# vim: tabstop=4 expandtab shiftwidth=4 softtabstop=4 fileencoding=utf-8
#
# MDAnalysis --- https://www.mdanalysis.org
# Copyright (c) 2006-2017 The MDAnalysis Development Team and contributors
# (see the file AUTHORS for the full list of names)
#
# Released under the GNU Public Licence, v2 or any higher version
#
# Please cite your use of MDAnalysis in published work:
#
# R. J. Gowers, M. Linke, J. Barnoud, T. J. E. Reddy, M. N. Melo, S. L. Seyler,
# D. L. Dotson, J. Domanski, S. Buchoux, I. M. Kenney, and O. Beckstein.
# MDAnalysis: A Python package for the rapid analysis of molecular dynamics
# simulations. In S. Benthall and S. Rostrup editors, Proceedings of the 15th
# Python in Science Conference, pages 102-109, Austin, TX, 2016. SciPy.
#
# N. Michaud-Agrawal, E. J. Denning, T. B. Woolf, and O. Beckstein.
# MDAnalysis: A Toolkit for the Analysis of Molecular Dynamics Simulations.
# J. Comput. Chem. 32 (2011), 2319--2327, doi:10.1002/jcc.21787
#
from __future__ import absolute_import
import MDAnalysis
import pytest

from numpy.testing import assert_equal, assert_almost_equal
import numpy as np

from MDAnalysis.analysis.leaflet import LeafletFinder, optimize_cutoff
from MDAnalysisTests.datafiles import Martini_membrane_gro

<<<<<<< HEAD
class TestLeafletFinder(TestCase):
    def setUp(self):
        self.universe = MDAnalysis.Universe(Martini_membrane_gro, Martini_membrane_gro)
        self.lipid_heads = self.universe.select_atoms("name PO4")
        self.lipid_head_string = "name PO4"
=======
>>>>>>> 2b327cde

LIPID_HEAD_STRING = "name PO4"


@pytest.fixture()
def universe():
    return MDAnalysis.Universe(Martini_membrane_gro)


@pytest.fixture()
def lipid_heads(universe):
    return universe.select_atoms(LIPID_HEAD_STRING)


def test_leaflet_finder(universe, lipid_heads):
    lfls = LeafletFinder(universe, lipid_heads, pbc=True)
    top_heads, bottom_heads = lfls.groups()
    # Make top be... on top.
    if top_heads.center_of_geometry()[2] < bottom_heads.center_of_geometry()[2]:
        top_heads,bottom_heads = (bottom_heads,top_heads)
    assert_equal(top_heads.indices, np.arange(1,2150,12),
                 err_msg="Found wrong leaflet lipids")
    assert_equal(bottom_heads.indices, np.arange(2521,4670,12),
                 err_msg="Found wrong leaflet lipids")


def test_string_vs_atomgroup_proper(universe, lipid_heads):
    lfls_ag = LeafletFinder(universe, lipid_heads, pbc=True)
    lfls_string = LeafletFinder(universe, LIPID_HEAD_STRING, pbc=True)
    groups_ag = lfls_ag.groups()
    groups_string = lfls_string.groups()
    assert_equal(groups_string[0].indices, groups_ag[0].indices)
    assert_equal(groups_string[1].indices, groups_ag[1].indices)


def test_optimize_cutoff(universe, lipid_heads):
    cutoff, N = optimize_cutoff(universe, lipid_heads, pbc=True)
    assert N == 2
    assert_almost_equal(cutoff, 10.5, decimal=4)
<|MERGE_RESOLUTION|>--- conflicted
+++ resolved
@@ -29,14 +29,6 @@
 from MDAnalysis.analysis.leaflet import LeafletFinder, optimize_cutoff
 from MDAnalysisTests.datafiles import Martini_membrane_gro
 
-<<<<<<< HEAD
-class TestLeafletFinder(TestCase):
-    def setUp(self):
-        self.universe = MDAnalysis.Universe(Martini_membrane_gro, Martini_membrane_gro)
-        self.lipid_heads = self.universe.select_atoms("name PO4")
-        self.lipid_head_string = "name PO4"
-=======
->>>>>>> 2b327cde
 
 LIPID_HEAD_STRING = "name PO4"
 
